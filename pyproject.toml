[tool.poetry]
name = "ures"
version = "0.2.0"
description = "The project is designed to provide standard utilization functions for improving the reusability of frequently used functions."
authors = ["stone <github@stone-bo.com>"]
license = "MIT"
readme = "docs/index.md"
repository = "https://github.com/stone-home/Python-URes"
keywords = [
    "utilization",
    "Research Tool",
    "Python"
]
classifiers = [
    "Development Status :: 1 - Planning",
    "Intended Audience :: Developers",
    "License :: OSI Approved :: MIT License",
    "Programming Language :: Python :: 3.11",
    "Programming Language :: Python :: 3.12",
    "Programming Language :: Python :: Implementation :: PyPy",
    "Topic :: Software Development :: Libraries :: Python Modules",
    "Topic :: Utilities",
]
packages = [
    { include = "ures"},
]
exclude = [
    "tests",
    "docs",
    "examples",
    "dist",
    "build",
    "ures.egg-info",
    ".git",
    ".gitignore",
    ".github",
    ".pre-commit-config.yaml",
    "commitlint.config.js",
    "run_ut.sh",
    ".env"
]

[tool.poetry.dependencies]
python = ">=3.11,<4.0"
python-frontmatter = "^1.1.0"
docker = "^7.1.0"
pydantic = "^2.10.6"
tqdm = "^4.67.1"
seaborn = "^0.13.2"
polars = "^1.32.0"
scipy = "^1.16.1"
datashader = "^0.18.2"
holoviews = "^1.21.0"
panel = "^1.7.5"
pyarrow = "^21.0.0"
statsmodels = "^0.14.5"
scikit-learn = "^1.7.1"
kaleido = "^1.0.0"
plotly = "^6.2.0"
<<<<<<< HEAD
numpy = "2.2"
=======
sortedcontainers = "^2.4.0"
>>>>>>> d1e97b1e


[tool.poetry.group.test.dependencies]
pytest = "^8.3.4"
pytest-cov = "^6.1.0"
mkdocs = "^1.6.1"
mkdocstrings-python = "^1.16.1"
mkdocs-material = "^9.6.5"
pre-commit = "^4.2.0"
pytest-time = "^0.4.1"
pytest-xdist = "^3.8.0"
coverage = "^7.10.2"
rich = "^14.1.0"




[build-system]
requires = ["poetry-core"]
build-backend = "poetry.core.masonry.api"


# pyproject.toml
[tool.pytest.ini_options]
minversion = "8.0"
addopts = "-q --cache-clear"
testpaths = [
    "tests",
]<|MERGE_RESOLUTION|>--- conflicted
+++ resolved
@@ -57,11 +57,7 @@
 scikit-learn = "^1.7.1"
 kaleido = "^1.0.0"
 plotly = "^6.2.0"
-<<<<<<< HEAD
-numpy = "2.2"
-=======
 sortedcontainers = "^2.4.0"
->>>>>>> d1e97b1e
 
 
 [tool.poetry.group.test.dependencies]
